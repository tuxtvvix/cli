--- conflicted
+++ resolved
@@ -10,11 +10,8 @@
 	"github.com/AlecAivazis/survey/v2"
 	"github.com/fatih/camelcase"
 	"github.com/github/ghcs/api"
-<<<<<<< HEAD
+	"github.com/github/ghcs/cmd/ghcs/output"
 	"github.com/github/ghcs/internal/codespaces"
-=======
-	"github.com/github/ghcs/cmd/ghcs/output"
->>>>>>> 9cb82007
 	"github.com/spf13/cobra"
 )
 
@@ -23,12 +20,8 @@
 func newCreateCmd() *cobra.Command {
 	createCmd := &cobra.Command{
 		Use:   "create",
-<<<<<<< HEAD
-		Short: "Create a GitHub Codespace.",
-=======
 		Short: "Create a Codespace",
 		Args:  cobra.NoArgs,
->>>>>>> 9cb82007
 		RunE: func(cmd *cobra.Command, args []string) error {
 			return Create()
 		},
@@ -91,8 +84,7 @@
 		return fmt.Errorf("error creating codespace: %v", err)
 	}
 
-<<<<<<< HEAD
-	states, err := codespaces.PollPostCreateStates(ctx, apiClient, userResult.User, codespace)
+	states, err := codespaces.PollPostCreateStates(ctx, log, apiClient, userResult.User, codespace)
 	if err != nil {
 		return fmt.Errorf("poll post create states: %v", err)
 	}
@@ -143,10 +135,7 @@
 		}
 	}
 
-	fmt.Println("Codespace created: " + codespace.Name)
-=======
 	log.Printf("Codespace created: %s\n", codespace.Name)
->>>>>>> 9cb82007
 
 	return nil
 }
