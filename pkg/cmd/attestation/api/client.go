package api

import (
	"errors"
	"fmt"
	"io"
	"net/http"
	"strings"
	"time"

	"github.com/cenkalti/backoff/v4"
	"github.com/cli/cli/v2/api"
	ioconfig "github.com/cli/cli/v2/pkg/cmd/attestation/io"
	"github.com/golang/snappy"
	v1 "github.com/sigstore/protobuf-specs/gen/pb-go/bundle/v1"
	"github.com/sigstore/sigstore-go/pkg/bundle"
	"golang.org/x/sync/errgroup"
	"google.golang.org/protobuf/encoding/protojson"
)

const (
	DefaultLimit     = 30
	maxLimitForFlag  = 1000
	maxLimitForFetch = 100
)

// Allow injecting backoff interval in tests.
var getAttestationRetryInterval = time.Millisecond * 200

// githubApiClient makes REST calls to the GitHub API
type githubApiClient interface {
	REST(hostname, method, p string, body io.Reader, data interface{}) error
	RESTWithNext(hostname, method, p string, body io.Reader, data interface{}) (string, error)
}

// httpClient makes HTTP calls to all non-GitHub API endpoints
type httpClient interface {
	Get(url string) (*http.Response, error)
}

type Client interface {
	GetByRepoAndDigest(repo, digest string, limit int) ([]*Attestation, error)
	GetByOwnerAndDigest(owner, digest string, limit int) ([]*Attestation, error)
	GetTrustDomain() (string, error)
}

type LiveClient struct {
	githubAPI  githubApiClient
	httpClient httpClient
	host       string
	logger     *ioconfig.Handler
}

func NewLiveClient(hc *http.Client, host string, l *ioconfig.Handler) *LiveClient {
	return &LiveClient{
		githubAPI:  api.NewClientFromHTTP(hc),
		host:       strings.TrimSuffix(host, "/"),
		httpClient: hc,
		logger:     l,
	}
}

// GetByRepoAndDigest fetches the attestation by repo and digest
func (c *LiveClient) GetByRepoAndDigest(repo, digest string, limit int) ([]*Attestation, error) {
	c.logger.VerbosePrintf("Fetching attestations for artifact digest %s\n\n", digest)
	url := fmt.Sprintf(GetAttestationByRepoAndSubjectDigestPath, repo, digest)
	return c.getByURL(url, limit)
}

// GetByOwnerAndDigest fetches attestation by owner and digest
func (c *LiveClient) GetByOwnerAndDigest(owner, digest string, limit int) ([]*Attestation, error) {
	c.logger.VerbosePrintf("Fetching attestations for artifact digest %s\n\n", digest)
	url := fmt.Sprintf(GetAttestationByOwnerAndSubjectDigestPath, owner, digest)
	return c.getByURL(url, limit)
}

func (c *LiveClient) getByURL(url string, limit int) ([]*Attestation, error) {
	attestations, err := c.getAttestations(url, limit)
	if err != nil {
		return nil, err
	}

	bundles, err := c.fetchBundleFromAttestations(attestations)
	if err != nil {
		return nil, fmt.Errorf("failed to fetch bundle with URL: %w", err)
	}

	return bundles, nil
}

// GetTrustDomain returns the current trust domain. If the default is used
// the empty string is returned
func (c *LiveClient) GetTrustDomain() (string, error) {
	return c.getTrustDomain(MetaPath)
}

func (c *LiveClient) getAttestations(url string, limit int) ([]*Attestation, error) {
	perPage := limit
	if perPage <= 0 || perPage > maxLimitForFlag {
		return nil, fmt.Errorf("limit must be greater than 0 and less than or equal to %d", maxLimitForFlag)
	}

	if perPage > maxLimitForFetch {
		perPage = maxLimitForFetch
	}

	// ref: https://github.com/cli/go-gh/blob/d32c104a9a25c9de3d7c7b07a43ae0091441c858/example_gh_test.go#L96
	url = fmt.Sprintf("%s?per_page=%d", url, perPage)

	var attestations []*Attestation
	var resp AttestationsResponse
	bo := backoff.NewConstantBackOff(getAttestationRetryInterval)

	// if no attestation or less than limit, then keep fetching
	for url != "" && len(attestations) < limit {
		err := backoff.Retry(func() error {
			newURL, restErr := c.githubAPI.RESTWithNext(c.host, http.MethodGet, url, nil, &resp)

			if restErr != nil {
				if shouldRetry(restErr) {
					return restErr
				} else {
					return backoff.Permanent(restErr)
				}
			}

			url = newURL
			attestations = append(attestations, resp.Attestations...)

			return nil
		}, backoff.WithMaxRetries(bo, 3))

		// bail if RESTWithNext errored out
		if err != nil {
			return nil, err
		}
	}

	if len(attestations) == 0 {
		return nil, ErrNoAttestationsFound
	}

	if len(attestations) > limit {
		return attestations[:limit], nil
	}

	return attestations, nil
}

func (c *LiveClient) fetchBundleFromAttestations(attestations []*Attestation) ([]*Attestation, error) {
	fetched := make([]*Attestation, len(attestations))
	g := errgroup.Group{}
	for i, a := range attestations {
		g.Go(func() error {
			if a.Bundle == nil && a.BundleURL == "" {
				return fmt.Errorf("attestation has no bundle or bundle URL")
			}

<<<<<<< HEAD
			// for now, we fall back to the bundle field if the bundle URL is empty
			if a.BundleURL == "" {
				c.logger.VerbosePrintf("Bundle URL is empty. Falling back to bundle field\n\n")
=======
			// If the bundle field is nil, try to fetch the bundle with the provided URL
			if a.Bundle == nil {
				c.logger.VerbosePrintf("Bundle field is empty. Trying to fetch with bundle URL\n\n")
				b, err := c.GetBundle(a.BundleURL)
				if err != nil {
					return fmt.Errorf("failed to fetch bundle with URL: %w", err)
				}
>>>>>>> 9ef8406c
				fetched[i] = &Attestation{
					Bundle: b,
				}
				return nil
			}

<<<<<<< HEAD
			// otherwise fetch the bundle with the provided URL
			b, err := c.getBundle(a.BundleURL)
			if err != nil {
				return fmt.Errorf("failed to fetch bundle with URL: %w", err)
			}
=======
			// otherwise fall back to the bundle field
			c.logger.VerbosePrintf("Fetching bundle from Bundle field\n\n")
>>>>>>> 9ef8406c
			fetched[i] = &Attestation{
				Bundle: a.Bundle,
			}

			return nil
		})
	}

	if err := g.Wait(); err != nil {
		return nil, err
	}

	return fetched, nil
}

func (c *LiveClient) getBundle(url string) (*bundle.Bundle, error) {
	c.logger.VerbosePrintf("Fetching attestation bundle with bundle URL\n\n")

	var sgBundle *bundle.Bundle
	bo := backoff.NewConstantBackOff(getAttestationRetryInterval)
	err := backoff.Retry(func() error {
		resp, err := c.httpClient.Get(url)
		if err != nil {
			return backoff.Permanent(err)
		}

		if resp.StatusCode >= 500 && resp.StatusCode <= 599 {
			return fmt.Errorf("attestation bundle with URL %s returned status code %d", url, resp.StatusCode)
		}

		defer resp.Body.Close()
		body, err := io.ReadAll(resp.Body)
		if err != nil {
			return fmt.Errorf("failed to read blob storage response body: %w", err)
		}

		var out []byte
		decompressed, err := snappy.Decode(out, body)
		if err != nil {
			return fmt.Errorf("failed to decompress with snappy: %w", err)
		}

		var pbBundle v1.Bundle
		if err = protojson.Unmarshal(decompressed, &pbBundle); err != nil {
			return fmt.Errorf("failed to unmarshal to bundle: %w", err)
		}

		c.logger.VerbosePrintf("Successfully fetched bundle\n\n")

		sgBundle, err = bundle.NewBundle(&pbBundle)
		if err != nil {
			return fmt.Errorf("failed to create new bundle: %w", err)
		}

		return nil
	}, backoff.WithMaxRetries(bo, 3))

	return sgBundle, err
}

func shouldRetry(err error) bool {
	var httpError api.HTTPError
	if errors.As(err, &httpError) {
		if httpError.StatusCode >= 500 && httpError.StatusCode <= 599 {
			return true
		}
	}

	return false
}

func (c *LiveClient) getTrustDomain(url string) (string, error) {
	var resp MetaResponse

	bo := backoff.NewConstantBackOff(getAttestationRetryInterval)
	err := backoff.Retry(func() error {
		restErr := c.githubAPI.REST(c.host, http.MethodGet, url, nil, &resp)
		if restErr != nil {
			if shouldRetry(restErr) {
				return restErr
			} else {
				return backoff.Permanent(restErr)
			}
		}

		return nil
	}, backoff.WithMaxRetries(bo, 3))

	if err != nil {
		return "", err
	}

	return resp.Domains.ArtifactAttestations.TrustDomain, nil
}<|MERGE_RESOLUTION|>--- conflicted
+++ resolved
@@ -156,37 +156,22 @@
 				return fmt.Errorf("attestation has no bundle or bundle URL")
 			}
 
-<<<<<<< HEAD
 			// for now, we fall back to the bundle field if the bundle URL is empty
 			if a.BundleURL == "" {
 				c.logger.VerbosePrintf("Bundle URL is empty. Falling back to bundle field\n\n")
-=======
-			// If the bundle field is nil, try to fetch the bundle with the provided URL
-			if a.Bundle == nil {
-				c.logger.VerbosePrintf("Bundle field is empty. Trying to fetch with bundle URL\n\n")
-				b, err := c.GetBundle(a.BundleURL)
-				if err != nil {
-					return fmt.Errorf("failed to fetch bundle with URL: %w", err)
-				}
->>>>>>> 9ef8406c
 				fetched[i] = &Attestation{
-					Bundle: b,
+					Bundle: a.Bundle,
 				}
 				return nil
 			}
 
-<<<<<<< HEAD
 			// otherwise fetch the bundle with the provided URL
 			b, err := c.getBundle(a.BundleURL)
 			if err != nil {
 				return fmt.Errorf("failed to fetch bundle with URL: %w", err)
 			}
-=======
-			// otherwise fall back to the bundle field
-			c.logger.VerbosePrintf("Fetching bundle from Bundle field\n\n")
->>>>>>> 9ef8406c
 			fetched[i] = &Attestation{
-				Bundle: a.Bundle,
+				Bundle: b,
 			}
 
 			return nil
