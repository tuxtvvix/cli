package inspect

import (
	"encoding/json"
	"fmt"
	"strconv"
	"strings"
	"time"

	"github.com/cli/cli/v2/internal/ghinstance"
	"github.com/cli/cli/v2/internal/tableprinter"
	"github.com/cli/cli/v2/pkg/cmd/attestation/api"
	"github.com/cli/cli/v2/pkg/cmd/attestation/io"
	"github.com/cli/cli/v2/pkg/cmd/attestation/verification"
	"github.com/cli/cli/v2/pkg/cmdutil"
	ghauth "github.com/cli/go-gh/v2/pkg/auth"
	"github.com/digitorus/timestamp"
	in_toto "github.com/in-toto/attestation/go/v1"
	"github.com/sigstore/sigstore-go/pkg/bundle"
	"github.com/sigstore/sigstore-go/pkg/fulcio/certificate"
	"github.com/sigstore/sigstore-go/pkg/verify"

	"github.com/MakeNowJust/heredoc"
	"github.com/spf13/cobra"
)

func NewInspectCmd(f *cmdutil.Factory, runF func(*Options) error) *cobra.Command {
	opts := &Options{}
	inspectCmd := &cobra.Command{
		Use:    "inspect [<file path> | oci://<OCI image URI>] --bundle <path-to-bundle>",
		Args:   cmdutil.ExactArgs(1, "must specify file path or container image URI, as well --bundle"),
		Hidden: true,
		Short:  "Inspect a sigstore bundle",
		Long: heredoc.Docf(`
			### NOTE: This feature is currently in public preview, and subject to change.

			Inspect a Sigstore bundle that has been downloaded to disk. See the %[1]sdownload%[1]s
			command.

			// The command requires either:
			// * a relative path to a local artifact, or
			// * a container image URI (e.g. %[1]soci://<my-OCI-image-URI>%[1]s)

			// Note that if you provide an OCI URI for the artifact you must already
			// be authenticated with a container registry.

			// The command also requires the %[1]s--bundle%[1]s flag, which provides a file
			// path to a previously downloaded Sigstore bundle. (See also the %[1]sdownload%[1]s
			// command).

			By default, the command will print information about the bundle in a table format.
			If the %[1]s--json-result%[1]s flag is provided, the command will print the
			information in JSON format.
		`, "`"),
		Example: heredoc.Doc(`
			# Inspect a Sigstore bundle and print the results in table format
			$ gh attestation inspect <path-to-bundle>

			# Inspect a Sigstore bundle and print the results in JSON format
			$ gh attestation inspect <path-to-bundle> --json-result

			// # Inspect a Sigsore bundle for an OCI artifact, and print the results in table format
			// $ gh attestation inspect oci://<my-OCI-image> --bundle <path-to-bundle>
		`),
		PreRunE: func(cmd *cobra.Command, args []string) error {
			// Create a logger for use throughout the inspect command
			opts.Logger = io.NewHandler(f.IOStreams)

			// set the artifact path
			opts.BundlePath = args[0]

			// Clean file path options
			opts.Clean()

			return nil
		},
		RunE: func(cmd *cobra.Command, args []string) error {
			// opts.OCIClient = oci.NewLiveClient()
			// if opts.Hostname == "" {
			// 	opts.Hostname, _ = ghauth.DefaultHost()
			// }
			//
			// if err := auth.IsHostSupported(opts.Hostname); err != nil {
			// 	return err
			// }
			//
			if runF != nil {
				return runF(opts)
			}

			config := verification.SigstoreConfig{
				Logger: opts.Logger,
			}

			// fetch the correct trust domain so we can verify the bundle
			if ghauth.IsTenancy(opts.Hostname) {
				hc, err := f.HttpClient()
				if err != nil {
					return err
				}
				apiClient := api.NewLiveClient(hc, opts.Hostname, opts.Logger)
				td, err := apiClient.GetTrustDomain()
				if err != nil {
					return err
				}
				tenant, found := ghinstance.TenantName(opts.Hostname)
				if !found {
					return fmt.Errorf("Invalid hostname provided: '%s'",
						opts.Hostname)
				}

				config.TrustDomain = td
				opts.Tenant = tenant
			}

			opts.SigstoreVerifier = verification.NewLiveSigstoreVerifier(config)

			if err := runInspect(opts); err != nil {
				return fmt.Errorf("Failed to inspect the artifact and bundle: %w", err)
			}
			return nil
		},
	}

	inspectCmd.Flags().StringVarP(&opts.BundlePath, "bundle", "b", "", "Path to bundle on disk, either a single bundle in a JSON file or a JSON lines file with multiple bundles")
	// inspectCmd.MarkFlagRequired("bundle") //nolint:errcheck
	inspectCmd.Flags().StringVarP(&opts.Hostname, "hostname", "", "", "Configure host to use")
	cmdutil.StringEnumFlag(inspectCmd, &opts.DigestAlgorithm, "digest-alg", "d", "sha256", []string{"sha256", "sha512"}, "The algorithm used to compute a digest of the artifact")
	cmdutil.AddFormatFlags(inspectCmd, &opts.exporter)

	return inspectCmd
}

type BundleInspectResult struct {
	InspectedBundles []BundleInspection `json:"inspectedBundles"`
}

type BundleInspection struct {
	Authentic              bool                  `json:"verifiable"`
	Certificate            CertificateInspection `json:"certificate"`
	TransparencyLogEntries []TlogEntryInspection `json:"transparencyLogEntries"`
	SignedTimestamps       []time.Time           `json:"signedTimestamps"`
	Statement              in_toto.Statement     `json:"statement"`
}

type CertificateInspection struct {
	certificate.Summary
	NotBefore time.Time `json:"notBefore"`
	NotAfter  time.Time `json:"notAfter"`
	// add raw cert
}

type TlogEntryInspection struct {
	IntegratedTime time.Time
	LogID          string
}

func runInspect(opts *Options) error {
	attestations, err := verification.GetLocalAttestations(opts.BundlePath)
	if err != nil {
		return fmt.Errorf("failed to read attestations")
	}

	inspectedBundles := []BundleInspection{}
	sigstorePolicy := verify.NewPolicy(verify.WithoutArtifactUnsafe(), verify.WithoutIdentitiesUnsafe())

<<<<<<< HEAD
	for _, a := range attestations {
		inspectedBundle := BundleInspection{}
=======
	results, err := opts.SigstoreVerifier.Verify(attestations, policy)
	if err != nil {
		return fmt.Errorf("at least one attestation failed to verify against Sigstore: %v", err)
	}
>>>>>>> 9177b22a

		sigstoreRes := opts.SigstoreVerifier.Verify([]*api.Attestation{a}, sigstorePolicy)
		if sigstoreRes.Error == nil {
			inspectedBundle.Authentic = true
		}

<<<<<<< HEAD
		entity := a.Bundle
		verificationContent, err := entity.VerificationContent()
=======
	// If the user provides the --format=json flag, print the results in JSON format
	if opts.exporter != nil {
		details, err := getAttestationDetails(opts.Tenant, results)
>>>>>>> 9177b22a
		if err != nil {
			return fmt.Errorf("failed to fetch verification content: %w", err)
		}

		if leafCert := verificationContent.GetCertificate(); leafCert != nil {

			certSummary, err := certificate.SummarizeCertificate(leafCert)
			if err != nil {
				return fmt.Errorf("failed to summarize certificate: %w", err)
			}

			inspectedBundle.Certificate = CertificateInspection{
				Summary:   certSummary,
				NotBefore: leafCert.NotBefore,
				NotAfter:  leafCert.NotAfter,
			}

		}

		sigContent, err := entity.SignatureContent()
		if err != nil {
			return fmt.Errorf("failed to fetch signature content: %w", err)
		}

		if envelope := sigContent.EnvelopeContent(); envelope != nil {
			stmt, err := envelope.Statement()
			if err != nil {
				return fmt.Errorf("failed to fetch envelope statement: %w", err)
			}

			inspectedBundle.Statement = *stmt
		}

		tlogTimestamps, err := dumpTlogs(entity)
		if err != nil {
			return fmt.Errorf("failed to dump tlog: %w", err)
		}
		inspectedBundle.TransparencyLogEntries = tlogTimestamps

		signedTimestamps, err := dumpSignedTimestamps(entity)
		if err != nil {
			return fmt.Errorf("failed to dump tsa: %w", err)
		}
		inspectedBundle.SignedTimestamps = signedTimestamps

		inspectedBundles = append(inspectedBundles, inspectedBundle)
	}

	// PrettyPrint(BundleInspectResult{InspectedBundles: inspectedBundles})
	inspectionResult := BundleInspectResult{InspectedBundles: inspectedBundles}

	// policy, err := buildPolicy(*artifact)
	// if err != nil {
	// 	return fmt.Errorf("failed to build policy: %v", err)
	// }
	//
	// res := opts.SigstoreVerifier.Verify(attestations, policy)
	// if res.Error != nil {
	// 	return fmt.Errorf("at least one attestation failed to verify against Sigstore: %v", res.Error)
	// }
	//
	// opts.Logger.VerbosePrint(opts.Logger.ColorScheme.Green(
	// 	"Successfully verified all attestations against Sigstore!\n\n",
	// ))
	//
	// If the user provides the --format=json flag, print the results in JSON format
	if opts.exporter != nil {
		// details, err := getAttestationDetails(opts.Tenant, res.VerifyResults)
		// if err != nil {
		// 	return fmt.Errorf("failed to get attestation detail: %v", err)
		// }

		// print the results to the terminal as an array of JSON objects
		if err = opts.exporter.Write(opts.Logger.IO, inspectionResult); err != nil {
			return fmt.Errorf("failed to write JSON output")
		}
		return nil
	}
	//
	// // otherwise, print results in a table
	// details, err := getDetailsAsSlice(opts.Tenant, res.VerifyResults)
	// if err != nil {
	// 	return fmt.Errorf("failed to parse attestation details: %v", err)
	// }
	//
	// []string{detail.RepositoryName, detail.RepositoryID, detail.OrgName, detail.OrgID, detail.WorkflowID}

	headers := []string{"Authentic", "Issuer", "Predicate", "NWO", "Workflow"}
	t := tableprinter.New(opts.Logger.IO, tableprinter.WithHeader(headers...))

<<<<<<< HEAD
	details := make([][]string, len(inspectionResult.InspectedBundles))
	for i, iB := range inspectionResult.InspectedBundles {
=======
	// otherwise, print results in a table
	details, err := getDetailsAsSlice(opts.Tenant, results)
	if err != nil {
		return fmt.Errorf("failed to parse attestation details: %v", err)
	}
>>>>>>> 9177b22a

		details[i] = []string{strconv.FormatBool(iB.Authentic), iB.Certificate.Issuer, iB.Statement.GetPredicateType(), popNwo(iB.Certificate.SourceRepositoryURI), removeRepoURI(iB.Certificate.SourceRepositoryURI, iB.Certificate.SubjectAlternativeName)}
	}

	for _, row := range details {
		for _, field := range row {
			t.AddField(field, tableprinter.WithTruncate(nil))
		}
		t.EndRow()
	}

	if err = t.Render(); err != nil {
		return fmt.Errorf("failed to print output: %v", err)
	}

	return nil
}

func popNwo(url string) string {
	parts := strings.Split(url, "/")
	if len(parts) > 2 {
		return parts[len(parts)-2] + "/" + parts[len(parts)-1]
	} else {
		return parts[0]
	}
}

func removeRepoURI(repoURI, workflow string) string {
	return strings.ReplaceAll(workflow, repoURI+"/", "")
}

func dumpTlogs(entity *bundle.Bundle) ([]TlogEntryInspection, error) {

	inspectedTlogEntries := []TlogEntryInspection{}

	entries, err := entity.TlogEntries()
	if err != nil {
		return nil, err
	}

	for _, entry := range entries {
		inspectedEntry := TlogEntryInspection{
			IntegratedTime: entry.IntegratedTime(),
			LogID:          entry.LogKeyID(),
		}

		inspectedTlogEntries = append(inspectedTlogEntries, inspectedEntry)
	}

	return inspectedTlogEntries, nil
}

func dumpSignedTimestamps(entity *bundle.Bundle) ([]time.Time, error) {
	timestamps := []time.Time{}

	signedTimestamps, err := entity.Timestamps()
	if err != nil {
		return nil, err
	}

	for _, signedTsBytes := range signedTimestamps {
		tsaTime, err := timestamp.ParseResponse(signedTsBytes)

		if err != nil {
			return nil, err
		}

		timestamps = append(timestamps, tsaTime.Time)
	}

	return timestamps, nil
}

func PrettyPrint(v interface{}) (err error) {
	b, err := json.MarshalIndent(v, "", "  ")

	if err == nil {
		fmt.Println(string(b))
		return nil
	}
	return err
}<|MERGE_RESOLUTION|>--- conflicted
+++ resolved
@@ -164,29 +164,16 @@
 	inspectedBundles := []BundleInspection{}
 	sigstorePolicy := verify.NewPolicy(verify.WithoutArtifactUnsafe(), verify.WithoutIdentitiesUnsafe())
 
-<<<<<<< HEAD
 	for _, a := range attestations {
 		inspectedBundle := BundleInspection{}
-=======
-	results, err := opts.SigstoreVerifier.Verify(attestations, policy)
-	if err != nil {
-		return fmt.Errorf("at least one attestation failed to verify against Sigstore: %v", err)
-	}
->>>>>>> 9177b22a
-
-		sigstoreRes := opts.SigstoreVerifier.Verify([]*api.Attestation{a}, sigstorePolicy)
-		if sigstoreRes.Error == nil {
+
+		_, err := opts.SigstoreVerifier.Verify([]*api.Attestation{a}, sigstorePolicy)
+		if err == nil {
 			inspectedBundle.Authentic = true
 		}
 
-<<<<<<< HEAD
 		entity := a.Bundle
 		verificationContent, err := entity.VerificationContent()
-=======
-	// If the user provides the --format=json flag, print the results in JSON format
-	if opts.exporter != nil {
-		details, err := getAttestationDetails(opts.Tenant, results)
->>>>>>> 9177b22a
 		if err != nil {
 			return fmt.Errorf("failed to fetch verification content: %w", err)
 		}
@@ -277,16 +264,8 @@
 	headers := []string{"Authentic", "Issuer", "Predicate", "NWO", "Workflow"}
 	t := tableprinter.New(opts.Logger.IO, tableprinter.WithHeader(headers...))
 
-<<<<<<< HEAD
 	details := make([][]string, len(inspectionResult.InspectedBundles))
 	for i, iB := range inspectionResult.InspectedBundles {
-=======
-	// otherwise, print results in a table
-	details, err := getDetailsAsSlice(opts.Tenant, results)
-	if err != nil {
-		return fmt.Errorf("failed to parse attestation details: %v", err)
-	}
->>>>>>> 9177b22a
 
 		details[i] = []string{strconv.FormatBool(iB.Authentic), iB.Certificate.Issuer, iB.Statement.GetPredicateType(), popNwo(iB.Certificate.SourceRepositoryURI), removeRepoURI(iB.Certificate.SourceRepositoryURI, iB.Certificate.SubjectAlternativeName)}
 	}
