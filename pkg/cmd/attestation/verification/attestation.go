--- conflicted
+++ resolved
@@ -106,26 +106,20 @@
 		if err != nil {
 			return nil, fmt.Errorf("failed to fetch attestations from %s: %w", params.Repo, err)
 		}
-<<<<<<< HEAD
 
-		fetched, err := c.APIClient.FetchAttestationsWithSASURL(attestations)
+		fetched, err := client.FetchAttestationsWithSASURL(attestations)
 		if err != nil {
 			return nil, fmt.Errorf("failed to fetch bundles from SAS URL: %w", err)
 		}
 
 		return fetched, nil
-	} else if c.Owner != "" {
-		attestations, err := c.APIClient.GetByOwnerAndDigest(c.Owner, c.Digest, c.Limit)
-=======
-		return attestations, nil
 	} else if params.Owner != "" {
 		attestations, err := client.GetByOwnerAndDigest(params.Owner, params.Digest, params.Limit)
->>>>>>> 9b905d9f
 		if err != nil {
 			return nil, fmt.Errorf("failed to fetch attestations from %s: %w", params.Owner, err)
 		}
 
-		fetched, err := c.APIClient.FetchAttestationsWithSASURL(attestations)
+		fetched, err := client.FetchAttestationsWithSASURL(attestations)
 		if err != nil {
 			return nil, fmt.Errorf("failed to fetch bundles from SAS URL: %w", err)
 		}
