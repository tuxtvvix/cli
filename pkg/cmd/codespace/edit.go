package codespace

import (
	"context"
	"errors"
	"fmt"

	"github.com/cli/cli/v2/internal/codespaces/api"
	"github.com/cli/cli/v2/pkg/cmdutil"
	"github.com/spf13/cobra"
)

type editOptions struct {
	selector    *CodespaceSelector
	displayName string
	machine     string
}

func newEditCmd(app *App) *cobra.Command {
	opts := editOptions{}

	editCmd := &cobra.Command{
		Use:   "edit",
		Short: "Edit a codespace",
		Args:  noArgsConstraint,
		RunE: func(cmd *cobra.Command, args []string) error {
			if opts.displayName == "" && opts.machine == "" {
				return cmdutil.FlagErrorf("must provide `--display-name` or `--machine`")
			}

			return app.Edit(cmd.Context(), opts)
		},
	}

	opts.selector = AddCodespaceSelector(editCmd, app.apiClient)
	editCmd.Flags().StringVarP(&opts.displayName, "display-name", "d", "", "Set the display name")
	editCmd.Flags().StringVar(&opts.displayName, "displayName", "", "display name")
	if err := editCmd.Flags().MarkDeprecated("displayName", "use `--display-name` instead"); err != nil {
		fmt.Fprintf(app.io.ErrOut, "error marking flag as deprecated: %v\n", err)
	}
	editCmd.Flags().StringVarP(&opts.machine, "machine", "m", "", "Set hardware specifications for the VM")

	return editCmd
}

// Edits a codespace
func (a *App) Edit(ctx context.Context, opts editOptions) error {
	codespaceName, err := opts.selector.SelectName(ctx)
	if err != nil {
		// TODO: is there a cleaner way to do this?
		if errors.Is(err, errNoCodespaces) || errors.Is(err, errNoFilteredCodespaces) {
			return err
		}
		return fmt.Errorf("error choosing codespace: %w", err)
	}

<<<<<<< HEAD
	err := a.RunWithProgress("Editing codespace", func() (err error) {
		_, err = a.apiClient.EditCodespace(ctx, codespaceName, &api.EditCodespaceParams{
			DisplayName: opts.displayName,
			Machine:     opts.machine,
		})
		return
=======
	a.StartProgressIndicatorWithLabel("Editing codespace")
	_, err = a.apiClient.EditCodespace(ctx, codespaceName, &api.EditCodespaceParams{
		DisplayName: opts.displayName,
		Machine:     opts.machine,
>>>>>>> 44b02188
	})
	if err != nil {
		return fmt.Errorf("error editing codespace: %w", err)
	}

	return nil
}<|MERGE_RESOLUTION|>--- conflicted
+++ resolved
@@ -54,19 +54,12 @@
 		return fmt.Errorf("error choosing codespace: %w", err)
 	}
 
-<<<<<<< HEAD
 	err := a.RunWithProgress("Editing codespace", func() (err error) {
 		_, err = a.apiClient.EditCodespace(ctx, codespaceName, &api.EditCodespaceParams{
 			DisplayName: opts.displayName,
 			Machine:     opts.machine,
 		})
 		return
-=======
-	a.StartProgressIndicatorWithLabel("Editing codespace")
-	_, err = a.apiClient.EditCodespace(ctx, codespaceName, &api.EditCodespaceParams{
-		DisplayName: opts.displayName,
-		Machine:     opts.machine,
->>>>>>> 44b02188
 	})
 	if err != nil {
 		return fmt.Errorf("error editing codespace: %w", err)
