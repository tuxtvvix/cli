package extension

import (
	"errors"
	"fmt"
	"os"
	"strings"

	"github.com/AlecAivazis/survey/v2"
	"github.com/MakeNowJust/heredoc"
	"github.com/cli/cli/v2/git"
	"github.com/cli/cli/v2/internal/ghrepo"
	"github.com/cli/cli/v2/pkg/cmdutil"
	"github.com/cli/cli/v2/pkg/extensions"
	"github.com/cli/cli/v2/pkg/prompt"
	"github.com/cli/cli/v2/utils"
	"github.com/spf13/cobra"
)

func NewCmdExtension(f *cmdutil.Factory) *cobra.Command {
	m := f.ExtensionManager
	io := f.IOStreams

	extCmd := cobra.Command{
		Use:   "extension",
		Short: "Manage gh extensions",
		Long: heredoc.Docf(`
			GitHub CLI extensions are repositories that provide additional gh commands.

			The name of the extension repository must start with "gh-" and it must contain an
			executable of the same name. All arguments passed to the %[1]sgh <extname>%[1]s invocation
			will be forwarded to the %[1]sgh-<extname>%[1]s executable of the extension.

			An extension cannot override any of the core gh commands.

			See the list of available extensions at <https://github.com/topics/gh-extension>.
		`, "`"),
		Aliases: []string{"extensions"},
	}

	extCmd.AddCommand(
		&cobra.Command{
			Use:     "list",
			Short:   "List installed extension commands",
			Aliases: []string{"ls"},
			Args:    cobra.NoArgs,
			RunE: func(cmd *cobra.Command, args []string) error {
				cmds := m.List(true)
				if len(cmds) == 0 {
					return errors.New("no extensions installed")
				}
				cs := io.ColorScheme()
				t := utils.NewTablePrinter(io)
				for _, c := range cmds {
					var repo string
					if u, err := git.ParseURL(c.URL()); err == nil {
						if r, err := ghrepo.FromURL(u); err == nil {
							repo = ghrepo.FullName(r)
						}
					}

					t.AddField(fmt.Sprintf("gh %s", c.Name()), nil, nil)
					t.AddField(repo, nil, nil)
<<<<<<< HEAD

					if c.Pin() != "" {
						t.AddField(c.Pin(), nil, cs.Cyan)
					} else if c.UpdateAvailable() {
						t.AddField("Upgrade available", nil, cs.Green)
					} else {
						t.AddField("", nil, nil)
=======
					version := c.CurrentVersion()
					if !c.IsBinary() && len(version) > 8 {
						version = version[:8]
					}

					if c.IsPinned() {
						t.AddField(version, nil, cs.Cyan)
					} else {
						t.AddField(version, nil, nil)
					}

					var updateAvailable string
					if c.UpdateAvailable() {
						updateAvailable = "Upgrade available"
>>>>>>> 619774d4
					}
					t.EndRow()
				}
				return t.Render()
			},
		},
		func() *cobra.Command {
			var pinFlag string
			cmd := &cobra.Command{
				Use:   "install <repository>",
				Short: "Install a gh extension from a repository",
				Long: heredoc.Doc(`
				Install a GitHub repository locally as a GitHub CLI extension.
				
				The repository argument can be specified in "owner/repo" format as well as a full URL.
				The URL format is useful when the repository is not hosted on github.com.
				
				To install an extension in development from the current directory, use "." as the
				value of the repository argument.

				See the list of available extensions at <https://github.com/topics/gh-extension>.
			`),
				Example: heredoc.Doc(`
				$ gh extension install owner/gh-extension
				$ gh extension install https://git.example.com/owner/gh-extension
				$ gh extension install .
			`),
				Args: cmdutil.MinimumArgs(1, "must specify a repository to install from"),
				RunE: func(cmd *cobra.Command, args []string) error {
					if args[0] == "." {
						wd, err := os.Getwd()
						if err != nil {
							return err
						}
						return m.InstallLocal(wd)
					}

					repo, err := ghrepo.FromFullName(args[0])
					if err != nil {
						return err
					}

					if err := checkValidExtension(cmd.Root(), m, repo.RepoName()); err != nil {
						return err
					}

					cs := io.ColorScheme()
					if err := m.Install(repo, pinFlag); err != nil {
						if errors.Is(err, releaseNotFoundErr) {
							return fmt.Errorf("%s Could not find a release of %s for %s",
								cs.FailureIcon(), args[0], cs.Cyan(pinFlag))
						} else if errors.Is(err, commitNotFoundErr) {
							return fmt.Errorf("%s %s does not exist in %s",
								cs.FailureIcon(), cs.Cyan(pinFlag), args[0])
						}
						return err
					}

					if io.IsStdoutTTY() {
						fmt.Fprintf(io.Out, "%s Installed extension %s\n", cs.SuccessIcon(), args[0])
						if pinFlag != "" {
							fmt.Fprintf(io.Out, "%s Pinned extension at %s\n", cs.SuccessIcon(), cs.Cyan(pinFlag))
						}
					}
					return nil
				},
			}
			cmd.Flags().StringVar(&pinFlag, "pin", "", "pin extension to a release tag or commit ref")
			return cmd
		}(),
		func() *cobra.Command {
			var flagAll bool
			var flagForce bool
			cmd := &cobra.Command{
				Use:   "upgrade {<name> | --all}",
				Short: "Upgrade installed extensions",
				Args: func(cmd *cobra.Command, args []string) error {
					if len(args) == 0 && !flagAll {
						return cmdutil.FlagErrorf("specify an extension to upgrade or `--all`")
					}
					if len(args) > 0 && flagAll {
						return cmdutil.FlagErrorf("cannot use `--all` with extension name")
					}
					if len(args) > 1 {
						return cmdutil.FlagErrorf("too many arguments")
					}
					return nil
				},
				RunE: func(cmd *cobra.Command, args []string) error {
					var name string
					if len(args) > 0 {
						name = normalizeExtensionSelector(args[0])
					}
					cs := io.ColorScheme()
					err := m.Upgrade(name, flagForce)
					if err != nil && !errors.Is(err, upToDateError) {
						if name != "" {
							fmt.Fprintf(io.ErrOut, "%s Failed upgrading extension %s: %s\n", cs.FailureIcon(), name, err)
						} else {
							fmt.Fprintf(io.ErrOut, "%s Failed upgrading extensions\n", cs.FailureIcon())
						}
						return cmdutil.SilentError
					}
					if io.IsStdoutTTY() {
						if errors.Is(err, upToDateError) {
							fmt.Fprintf(io.Out, "%s Extension already up to date\n", cs.SuccessIcon())
						} else if name != "" {
							fmt.Fprintf(io.Out, "%s Successfully upgraded extension %s\n", cs.SuccessIcon(), name)
						} else {
							fmt.Fprintf(io.Out, "%s Successfully upgraded extensions\n", cs.SuccessIcon())
						}
					}
					return nil
				},
			}
			cmd.Flags().BoolVar(&flagAll, "all", false, "Upgrade all extensions")
			cmd.Flags().BoolVar(&flagForce, "force", false, "Force upgrade extension")
			return cmd
		}(),
		&cobra.Command{
			Use:   "remove <name>",
			Short: "Remove an installed extension",
			Args:  cobra.ExactArgs(1),
			RunE: func(cmd *cobra.Command, args []string) error {
				extName := normalizeExtensionSelector(args[0])
				if err := m.Remove(extName); err != nil {
					return err
				}
				if io.IsStdoutTTY() {
					cs := io.ColorScheme()
					fmt.Fprintf(io.Out, "%s Removed extension %s\n", cs.SuccessIcon(), extName)
				}
				return nil
			},
		},
		func() *cobra.Command {
			promptCreate := func() (string, extensions.ExtTemplateType, error) {
				var extName string
				var extTmplType int
				err := prompt.SurveyAskOne(&survey.Input{
					Message: "Extension name:",
				}, &extName)
				if err != nil {
					return extName, -1, err
				}
				err = prompt.SurveyAskOne(&survey.Select{
					Message: "What kind of extension?",
					Options: []string{
						"Script (Bash, Ruby, Python, etc)",
						"Go",
						"Other Precompiled (C++, Rust, etc)",
					},
				}, &extTmplType)
				return extName, extensions.ExtTemplateType(extTmplType), err
			}
			var flagType string
			cmd := &cobra.Command{
				Use:   "create [<name>]",
				Short: "Create a new extension",
				Example: heredoc.Doc(`
				# Use interactively
				gh extension create

				# Create a script-based extension
				gh extension create foobar

				# Create a Go extension
				gh extension create --precompiled=go foobar

				# Create a non-Go precompiled extension
				gh extension create --precompiled=other foobar
				`),
				Args: cobra.MaximumNArgs(1),
				RunE: func(cmd *cobra.Command, args []string) error {
					if cmd.Flags().Changed("precompiled") {
						if flagType != "go" && flagType != "other" {
							return cmdutil.FlagErrorf("value for --precompiled must be 'go' or 'other'. Got '%s'", flagType)
						}
					}
					var extName string
					var err error
					tmplType := extensions.GitTemplateType
					if len(args) == 0 {
						if io.IsStdoutTTY() {
							extName, tmplType, err = promptCreate()
							if err != nil {
								return fmt.Errorf("could not prompt: %w", err)
							}
						}
					} else {
						extName = args[0]
						if flagType == "go" {
							tmplType = extensions.GoBinTemplateType
						} else if flagType == "other" {
							tmplType = extensions.OtherBinTemplateType
						}
					}

					var fullName string

					if strings.HasPrefix(extName, "gh-") {
						fullName = extName
						extName = extName[3:]
					} else {
						fullName = "gh-" + extName
					}
					if err := m.Create(fullName, tmplType); err != nil {
						return err
					}
					if !io.IsStdoutTTY() {
						return nil
					}

					var goBinChecks string

					steps := fmt.Sprintf(
						"- run 'cd %[1]s; gh extension install .; gh %[2]s' to see your new extension in action",
						fullName, extName)

					cs := io.ColorScheme()
					if tmplType == extensions.GoBinTemplateType {
						goBinChecks = heredoc.Docf(`
						%[1]s Downloaded Go dependencies
						%[1]s Built %[2]s binary
						`, cs.SuccessIcon(), fullName)
						steps = heredoc.Docf(`
						- run 'cd %[1]s; gh extension install .; gh %[2]s' to see your new extension in action
						- use 'go build && gh %[2]s' to see changes in your code as you develop`, fullName, extName)
					} else if tmplType == extensions.OtherBinTemplateType {
						steps = heredoc.Docf(`
						- run 'cd %[1]s; gh extension install .' to install your extension locally
						- fill in script/build.sh with your compilation script for automated builds
						- compile a %[1]s binary locally and run 'gh %[2]s' to see changes`, fullName, extName)
					}
					link := "https://docs.github.com/github-cli/github-cli/creating-github-cli-extensions"
					out := heredoc.Docf(`
					%[1]s Created directory %[2]s
					%[1]s Initialized git repository
					%[1]s Set up extension scaffolding
					%[6]s
					%[2]s is ready for development!

					%[4]s
					%[5]s
					- commit and use 'gh repo create' to share your extension with others

					For more information on writing extensions:
					%[3]s
				`, cs.SuccessIcon(), fullName, link, cs.Bold("Next Steps"), steps, goBinChecks)
					fmt.Fprint(io.Out, out)
					return nil
				},
			}
			cmd.Flags().StringVar(&flagType, "precompiled", "", "Create a precompiled extension. Possible values: go, other")
			return cmd
		}(),
	)

	return &extCmd
}

func checkValidExtension(rootCmd *cobra.Command, m extensions.ExtensionManager, extName string) error {
	if !strings.HasPrefix(extName, "gh-") {
		return errors.New("extension repository name must start with `gh-`")
	}

	commandName := strings.TrimPrefix(extName, "gh-")
	if c, _, err := rootCmd.Traverse([]string{commandName}); err != nil {
		return err
	} else if c != rootCmd {
		return fmt.Errorf("%q matches the name of a built-in command", commandName)
	}

	for _, ext := range m.List(false) {
		if ext.Name() == commandName {
			return fmt.Errorf("there is already an installed extension that provides the %q command", commandName)
		}
	}

	return nil
}

func normalizeExtensionSelector(n string) string {
	if idx := strings.IndexRune(n, '/'); idx >= 0 {
		n = n[idx+1:]
	}
	return strings.TrimPrefix(n, "gh-")
}<|MERGE_RESOLUTION|>--- conflicted
+++ resolved
@@ -61,15 +61,6 @@
 
 					t.AddField(fmt.Sprintf("gh %s", c.Name()), nil, nil)
 					t.AddField(repo, nil, nil)
-<<<<<<< HEAD
-
-					if c.Pin() != "" {
-						t.AddField(c.Pin(), nil, cs.Cyan)
-					} else if c.UpdateAvailable() {
-						t.AddField("Upgrade available", nil, cs.Green)
-					} else {
-						t.AddField("", nil, nil)
-=======
 					version := c.CurrentVersion()
 					if !c.IsBinary() && len(version) > 8 {
 						version = version[:8]
@@ -84,7 +75,6 @@
 					var updateAvailable string
 					if c.UpdateAvailable() {
 						updateAvailable = "Upgrade available"
->>>>>>> 619774d4
 					}
 					t.EndRow()
 				}
