package status

import (
	"context"
	"errors"
	"fmt"
	"net/http"
	"regexp"
	"strconv"
	"strings"
	"time"

	"github.com/cli/cli/v2/api"
	ghContext "github.com/cli/cli/v2/context"
	"github.com/cli/cli/v2/git"
	fd "github.com/cli/cli/v2/internal/featuredetection"
	"github.com/cli/cli/v2/internal/gh"
	"github.com/cli/cli/v2/internal/ghrepo"
	"github.com/cli/cli/v2/internal/text"
	"github.com/cli/cli/v2/pkg/cmd/pr/shared"
	"github.com/cli/cli/v2/pkg/cmdutil"
	"github.com/cli/cli/v2/pkg/iostreams"
	"github.com/spf13/cobra"
)

type StatusOptions struct {
	HttpClient func() (*http.Client, error)
	GitClient  *git.Client
	Config     func() (gh.Config, error)
	IO         *iostreams.IOStreams
	BaseRepo   func() (ghrepo.Interface, error)
	Remotes    func() (ghContext.Remotes, error)
	Branch     func() (string, error)

	HasRepoOverride bool
	Exporter        cmdutil.Exporter
	ConflictStatus  bool

	Detector fd.Detector
}

func NewCmdStatus(f *cmdutil.Factory, runF func(*StatusOptions) error) *cobra.Command {
	opts := &StatusOptions{
		IO:         f.IOStreams,
		HttpClient: f.HttpClient,
		GitClient:  f.GitClient,
		Config:     f.Config,
		Remotes:    f.Remotes,
		Branch:     f.Branch,
	}

	cmd := &cobra.Command{
		Use:   "status",
		Short: "Show status of relevant pull requests",
		Args:  cmdutil.NoArgsQuoteReminder,
		RunE: func(cmd *cobra.Command, args []string) error {
			// support `-R, --repo` override
			opts.BaseRepo = f.BaseRepo
			opts.HasRepoOverride = cmd.Flags().Changed("repo")

			if runF != nil {
				return runF(opts)
			}
			return statusRun(opts)
		},
	}

	cmd.Flags().BoolVarP(&opts.ConflictStatus, "conflict-status", "c", false, "Display the merge conflict status of each pull request")
	cmdutil.AddJSONFlags(cmd, &opts.Exporter, api.PullRequestFields)

	return cmd
}

func statusRun(opts *StatusOptions) error {
	ctx := context.Background()
	httpClient, err := opts.HttpClient()
	if err != nil {
		return err
	}

	baseRepo, err := opts.BaseRepo()
	if err != nil {
		return err
	}

	var currentBranch string
	var currentPRNumber int
	var currentPRHeadRef string

	if !opts.HasRepoOverride {
		currentBranch, err = opts.Branch()
		if err != nil && !errors.Is(err, git.ErrNotOnAnyBranch) {
			return fmt.Errorf("could not query for pull request for current branch: %w", err)
		}

		remotes, _ := opts.Remotes()
		branchConfig, err := opts.GitClient.ReadBranchConfig(ctx, currentBranch)
		if err != nil {
			return err
		}
		currentPRNumber, currentPRHeadRef, err = prSelectorForCurrentBranch(branchConfig, baseRepo, currentBranch, remotes)
		if err != nil {
			return fmt.Errorf("could not query for pull request for current branch: %w", err)
		}
	}

	options := requestOptions{
		Username:       "@me",
		CurrentPR:      currentPRNumber,
		HeadRef:        currentPRHeadRef,
		ConflictStatus: opts.ConflictStatus,
	}
	if opts.Exporter != nil {
		options.Fields = opts.Exporter.Fields()
	}

	if opts.Detector == nil {
		cachedClient := api.NewCachedHTTPClient(httpClient, time.Hour*24)
		opts.Detector = fd.NewDetector(cachedClient, baseRepo.RepoHost())
	}
	prFeatures, err := opts.Detector.PullRequestFeatures()
	if err != nil {
		return err
	}
	options.CheckRunAndStatusContextCountsSupported = prFeatures.CheckRunAndStatusContextCounts

	prPayload, err := pullRequestStatus(httpClient, baseRepo, options)
	if err != nil {
		return err
	}

	err = opts.IO.StartPager()
	if err != nil {
		fmt.Fprintf(opts.IO.ErrOut, "error starting pager: %v\n", err)
	}
	defer opts.IO.StopPager()

	if opts.Exporter != nil {
		data := map[string]interface{}{
			"currentBranch": nil,
			"createdBy":     prPayload.ViewerCreated.PullRequests,
			"needsReview":   prPayload.ReviewRequested.PullRequests,
		}
		if prPayload.CurrentPR != nil {
			data["currentBranch"] = prPayload.CurrentPR
		}
		return opts.Exporter.Write(opts.IO, data)
	}

	out := opts.IO.Out
	cs := opts.IO.ColorScheme()

	fmt.Fprintln(out, "")
	fmt.Fprintf(out, "Relevant pull requests in %s\n", ghrepo.FullName(baseRepo))
	fmt.Fprintln(out, "")

	if !opts.HasRepoOverride {
		shared.PrintHeader(opts.IO, "Current branch")
		currentPR := prPayload.CurrentPR
		if currentPR != nil && currentPR.State != "OPEN" && prPayload.DefaultBranch == currentBranch {
			currentPR = nil
		}
		if currentPR != nil {
			printPrs(opts.IO, 1, *currentPR)
		} else if currentPRHeadRef == "" {
			shared.PrintMessage(opts.IO, "  There is no current branch")
		} else {
			shared.PrintMessage(opts.IO, fmt.Sprintf("  There is no pull request associated with %s", cs.Cyan("["+currentPRHeadRef+"]")))
		}
		fmt.Fprintln(out)
	}

	shared.PrintHeader(opts.IO, "Created by you")
	if prPayload.ViewerCreated.TotalCount > 0 {
		printPrs(opts.IO, prPayload.ViewerCreated.TotalCount, prPayload.ViewerCreated.PullRequests...)
	} else {
		shared.PrintMessage(opts.IO, "  You have no open pull requests")
	}
	fmt.Fprintln(out)

	shared.PrintHeader(opts.IO, "Requesting a code review from you")
	if prPayload.ReviewRequested.TotalCount > 0 {
		printPrs(opts.IO, prPayload.ReviewRequested.TotalCount, prPayload.ReviewRequested.PullRequests...)
	} else {
		shared.PrintMessage(opts.IO, "  You have no pull requests to review")
	}
	fmt.Fprintln(out)

	return nil
}

func prSelectorForCurrentBranch(branchConfig git.BranchConfig, baseRepo ghrepo.Interface, prHeadRef string, rem ghContext.Remotes) (int, string, error) {
	// the branch is configured to merge a special PR head ref
	prHeadRE := regexp.MustCompile(`^refs/pull/(\d+)/head$`)
	if m := prHeadRE.FindStringSubmatch(branchConfig.MergeRef); m != nil {
		prNumber, err := strconv.Atoi(m[1])
		if err != nil {
			return 0, "", err
		}
		return prNumber, prHeadRef, nil
	}

	var branchOwner string
	if branchConfig.RemoteURL != nil {
		// the branch merges from a remote specified by URL
		r, err := ghrepo.FromURL(branchConfig.RemoteURL)
		if err != nil {
			// TODO: We aren't returning the error because we discovered that it was shadowed
			// before refactoring to its current return pattern. Thus, we aren't confident
			// that returning the error won't break existing behavior.
			return 0, prHeadRef, nil
		}
<<<<<<< HEAD
	} else if branchConfig.PushRemoteName != "" {
		// the branch merges from a remote specified by name
		if r, err := rem.FindByName(branchConfig.PushRemoteName); err == nil {
			branchOwner = r.RepoOwner()
=======
		branchOwner = r.RepoOwner()
	} else if branchConfig.RemoteName != "" {
		// the branch merges from a remote specified by name
		r, err := rem.FindByName(branchConfig.RemoteName)
		if err != nil {
			// TODO: We aren't returning the error because we discovered that it was shadowed
			// before refactoring to its current return pattern. Thus, we aren't confident
			// that returning the error won't break existing behavior.
			return 0, prHeadRef, nil
>>>>>>> 6fe21d8f
		}
		branchOwner = r.RepoOwner()
	}

	if branchOwner != "" {
<<<<<<< HEAD
		if branchConfig.Push != "" {
			selector = strings.TrimPrefix(branchConfig.Push, branchConfig.PushRemoteName+"/")
		} else if pushDefault, _ := gitClient.Config(context.Background(), "push.default"); (pushDefault == "upstream" || pushDefault == "tracking") &&
			strings.HasPrefix(branchConfig.MergeRef, "refs/heads/") {
=======
		selector := prHeadRef
		if strings.HasPrefix(branchConfig.MergeRef, "refs/heads/") {
>>>>>>> 6fe21d8f
			selector = strings.TrimPrefix(branchConfig.MergeRef, "refs/heads/")
		}
		// prepend `OWNER:` if this branch is pushed to a fork
		if !strings.EqualFold(branchOwner, baseRepo.RepoOwner()) {
			selector = fmt.Sprintf("%s:%s", branchOwner, selector)
		}
		return 0, selector, nil
	}

	return 0, prHeadRef, nil
}

func totalApprovals(pr *api.PullRequest) int {
	approvals := 0
	for _, review := range pr.LatestReviews.Nodes {
		if review.State == "APPROVED" {
			approvals++
		}
	}
	return approvals
}

func printPrs(io *iostreams.IOStreams, totalCount int, prs ...api.PullRequest) {
	w := io.Out
	cs := io.ColorScheme()

	for _, pr := range prs {
		prNumber := fmt.Sprintf("#%d", pr.Number)

		prStateColorFunc := cs.ColorFromString(shared.ColorForPRState(pr))

		fmt.Fprintf(w, "  %s  %s %s", prStateColorFunc(prNumber), text.Truncate(50, text.RemoveExcessiveWhitespace(pr.Title)), cs.Cyan("["+pr.HeadLabel()+"]"))

		checks := pr.ChecksStatus()
		reviews := pr.ReviewStatus()

		if pr.State == "OPEN" {
			reviewStatus := reviews.ChangesRequested || reviews.Approved || reviews.ReviewRequired
			if checks.Total > 0 || reviewStatus {
				// show checks & reviews on their own line
				fmt.Fprintf(w, "\n  ")
			}

			if checks.Total > 0 {
				summary := shared.PrCheckStatusSummaryWithColor(cs, checks)
				fmt.Fprint(w, summary)
			}

			if checks.Total > 0 && reviewStatus {
				// add padding between checks & reviews
				fmt.Fprint(w, " ")
			}

			if reviews.ChangesRequested {
				fmt.Fprint(w, cs.Red("+ Changes requested"))
			} else if reviews.ReviewRequired {
				fmt.Fprint(w, cs.Yellow("- Review required"))
			} else if reviews.Approved {
				numRequiredApprovals := pr.BaseRef.BranchProtectionRule.RequiredApprovingReviewCount
				gotApprovals := totalApprovals(&pr)
				s := fmt.Sprintf("%d", gotApprovals)
				if numRequiredApprovals > 0 {
					s = fmt.Sprintf("%d/%d", gotApprovals, numRequiredApprovals)
				}
				fmt.Fprint(w, cs.Green(fmt.Sprintf("✓ %s Approved", s)))
			}

			if pr.Mergeable == api.PullRequestMergeableMergeable {
				// prefer "No merge conflicts" to "Mergeable" as there is more to mergeability
				// than the git status. Missing or failing required checks prevent merging
				// even though a PR is technically mergeable, which is often a source of confusion.
				fmt.Fprintf(w, " %s", cs.Green("✓ No merge conflicts"))
			} else if pr.Mergeable == api.PullRequestMergeableConflicting {
				fmt.Fprintf(w, " %s", cs.Red("× Merge conflicts"))
			} else if pr.Mergeable == api.PullRequestMergeableUnknown {
				fmt.Fprintf(w, " %s", cs.Yellow("! Merge conflict status unknown"))
			}

			if pr.BaseRef.BranchProtectionRule.RequiresStrictStatusChecks {
				switch pr.MergeStateStatus {
				case "BEHIND":
					fmt.Fprintf(w, " %s", cs.Yellow("- Not up to date"))
				case "UNKNOWN", "DIRTY":
					// do not print anything
				default:
					fmt.Fprintf(w, " %s", cs.Green("✓ Up to date"))
				}
			}

			if pr.AutoMergeRequest != nil {
				fmt.Fprintf(w, " %s", cs.Green("✓ Auto-merge enabled"))
			}

		} else {
			fmt.Fprintf(w, " - %s", shared.StateTitleWithColor(cs, pr))
		}

		fmt.Fprint(w, "\n")
	}
	remaining := totalCount - len(prs)
	if remaining > 0 {
		fmt.Fprintf(w, cs.Gray("  And %d more\n"), remaining)
	}
}<|MERGE_RESOLUTION|>--- conflicted
+++ resolved
@@ -210,36 +210,25 @@
 			// that returning the error won't break existing behavior.
 			return 0, prHeadRef, nil
 		}
-<<<<<<< HEAD
+		branchOwner = r.RepoOwner()
 	} else if branchConfig.PushRemoteName != "" {
 		// the branch merges from a remote specified by name
-		if r, err := rem.FindByName(branchConfig.PushRemoteName); err == nil {
-			branchOwner = r.RepoOwner()
-=======
-		branchOwner = r.RepoOwner()
-	} else if branchConfig.RemoteName != "" {
-		// the branch merges from a remote specified by name
-		r, err := rem.FindByName(branchConfig.RemoteName)
+		r, err := rem.FindByName(branchConfig.PushRemoteName)
 		if err != nil {
 			// TODO: We aren't returning the error because we discovered that it was shadowed
 			// before refactoring to its current return pattern. Thus, we aren't confident
 			// that returning the error won't break existing behavior.
 			return 0, prHeadRef, nil
->>>>>>> 6fe21d8f
 		}
 		branchOwner = r.RepoOwner()
 	}
 
 	if branchOwner != "" {
-<<<<<<< HEAD
+		selector := prHeadRef
 		if branchConfig.Push != "" {
 			selector = strings.TrimPrefix(branchConfig.Push, branchConfig.PushRemoteName+"/")
-		} else if pushDefault, _ := gitClient.Config(context.Background(), "push.default"); (pushDefault == "upstream" || pushDefault == "tracking") &&
+		} else if (branchConfig.PushDefaultName == "upstream" || branchConfig.PushDefaultName == "tracking") &&
 			strings.HasPrefix(branchConfig.MergeRef, "refs/heads/") {
-=======
-		selector := prHeadRef
-		if strings.HasPrefix(branchConfig.MergeRef, "refs/heads/") {
->>>>>>> 6fe21d8f
 			selector = strings.TrimPrefix(branchConfig.MergeRef, "refs/heads/")
 		}
 		// prepend `OWNER:` if this branch is pushed to a fork
